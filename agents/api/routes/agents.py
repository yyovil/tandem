from typing import AsyncGenerator, List, Optional, AsyncIterator
from utils.models import Model
from agno.run.response import RunResponse
from agno.agent import Agent
from agno.media import File
from fastapi import APIRouter, HTTPException, status
from fastapi.responses import StreamingResponse
from pydantic import BaseModel

from agents.operator import AgentType, get_agent, get_available_agents
from utils.log import logger

######################################################
## Router for the Agent Interface
######################################################

agents_router = APIRouter(prefix="/agents", tags=["Agents"])


@agents_router.get("", response_model=List[str])
async def list_agents():
    """
    Returns a list of all available agent IDs.

    Returns:
        List[str]: List of agent identifiers
    """
    return get_available_agents()


async def chat_response_streamer(agent: Agent, message: str, attachments: Optional[List[File]]) -> AsyncGenerator:
    """
    Stream agent responses chunk by chunk.

    Args:
        agent: The agent instance to interact with
        message: User message to process
        attachments: User attachments to process
    Yields:
        chunks serialised in JSON, from the agent response.
    """
    run_responses: AsyncIterator[RunResponse]

    if (attachments is not None) and len(attachments) > 0:
        attachments = list(
            map(
                lambda attachment: File(
                    url=attachment.url or None,
                    content=attachment.content or None,
                    mime_type=attachment.mime_type or "text/plain",
                    filepath=attachment.filepath or None,
                ),
                attachments,
            )
        )
        run_responses = await agent.arun(message, stream=True, files=attachments)
    else:
        run_responses = await agent.arun(message, stream=True)

    async for chunk in run_responses:
<<<<<<< HEAD
        yield chunk.to_json()
=======
        # messages are separated by a pair of newline characters.
        yield chunk.to_json() + "\n\n"
>>>>>>> e1c7642f


# extend this schema to support the local files and URLs.
class RunRequest(BaseModel):
    """Request model for an running an agent"""

    message: str
    stream: Optional[bool] = True
    model_id: Model = Model.GEMINI_2_5_FLASH_PREVIEW_04_17.value
    user_id: Optional[str] = None
    session_id: Optional[str] = None
    attachments: Optional[List[File]] = None


@agents_router.post("/{agent_id}/runs", status_code=status.HTTP_200_OK)
async def run_agent(agent_id: AgentType, body: RunRequest):
    """
    Sends a message to a specific agent and returns the response.

    Args:
        agent_id: The ID of the agent to interact with
        body: Request parameters including the message

    Returns:
        Either a streaming response or the complete agent response
    """
    logger.debug(f"RunRequest: {body}")

    try:
        agent: Agent = get_agent(
            model_id=body.model_id,
            agent_id=agent_id,
            user_id=body.user_id,
            session_id=body.session_id,
        )
    except Exception as e:
        raise HTTPException(status_code=status.HTTP_404_NOT_FOUND, detail=f"Agent not found: {str(e)}")

    if body.stream:
        return StreamingResponse(
            chat_response_streamer(agent, body.message, body.attachments),
            media_type="text/event-stream",
        )
    else:
        response = await agent.arun(body.message, stream=False, files=body.attachments)
        # response.content only contains the text response from the Agent.
        # For advanced use cases, we should yield the entire response
        # that contains the tool calls and intermediate steps.
        # response.content only contains the text response from the Agent.
        # For advanced use cases, we should yield the entire response
        # that contains the tool calls and intermediate steps.
        # response.content only contains the text response from the Agent.
        # For advanced use cases, we should yield the entire response
        # that contains the tool calls and intermediate steps.
        return response.content<|MERGE_RESOLUTION|>--- conflicted
+++ resolved
@@ -1,5 +1,7 @@
+from typing import AsyncGenerator, List, Optional, AsyncIterator
 from typing import AsyncGenerator, List, Optional, AsyncIterator
 from utils.models import Model
+from agno.run.response import RunResponse
 from agno.run.response import RunResponse
 from agno.agent import Agent
 from agno.media import File
@@ -36,9 +38,13 @@
         agent: The agent instance to interact with
         message: User message to process
         attachments: User attachments to process
+        attachments: User attachments to process
     Yields:
         chunks serialised in JSON, from the agent response.
+        chunks serialised in JSON, from the agent response.
     """
+    run_responses: AsyncIterator[RunResponse]
+
     run_responses: AsyncIterator[RunResponse]
 
     if (attachments is not None) and len(attachments) > 0:
@@ -54,16 +60,14 @@
             )
         )
         run_responses = await agent.arun(message, stream=True, files=attachments)
+        run_responses = await agent.arun(message, stream=True, files=attachments)
     else:
+        run_responses = await agent.arun(message, stream=True)
         run_responses = await agent.arun(message, stream=True)
 
     async for chunk in run_responses:
-<<<<<<< HEAD
-        yield chunk.to_json()
-=======
         # messages are separated by a pair of newline characters.
         yield chunk.to_json() + "\n\n"
->>>>>>> e1c7642f
 
 
 # extend this schema to support the local files and URLs.
